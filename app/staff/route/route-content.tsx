"use client";

import { useState, useEffect, useMemo } from "react";
import { useSearchParams, useRouter } from "next/navigation";
import { GoogleMap, Marker, DirectionsRenderer, useLoadScript } from "@react-google-maps/api";
import SettingsDrawer from "@/components/UI/SettingsDrawer";
import { darkMapStyle, lightMapStyle, satelliteMapStyle } from "@/lib/mapStyle";
import { MapSettingsProvider, useMapSettings } from "@/components/Context/MapSettingsContext";
import { createClientComponentClient } from "@supabase/auth-helpers-nextjs";
<<<<<<< HEAD
import { normalizeJobs, type Job } from "@/lib/jobs";
=======

type Job = {
  id: string;
  address: string;
  lat: number;
  lng: number;
  job_type: "put_out" | "bring_in" | "end";
  bins?: string | null;
  notes?: string | null;
  client_name: string | null;
  photo_path: string | null;
};
>>>>>>> bfdd1a2e

function RoutePageContent() {
  const supabase = createClientComponentClient();
  const params = useSearchParams();
  const router = useRouter();
  const { mapStylePref, setMapStylePref, navPref, setNavPref } = useMapSettings();

  const [start, setStart] = useState<{ lat: number; lng: number } | null>(null);
  const [jobs, setJobs] = useState<Job[]>([]);
  const [activeIdx, setActiveIdx] = useState(0);
  const [directions, setDirections] = useState<google.maps.DirectionsResult | null>(null);
  const [mapRef, setMapRef] = useState<google.maps.Map | null>(null);
  const [currentLocation, setCurrentLocation] = useState<
    google.maps.LatLngLiteral | null
  >(null);

  const { isLoaded } = useLoadScript({
    googleMapsApiKey: process.env.NEXT_PUBLIC_GOOGLE_MAPS_API_KEY!,
  });

  // Load user settings from Supabase
  useEffect(() => {
    (async () => {
      const { data: { user } } = await supabase.auth.getUser();
      if (!user) return;

      const { data: profile, error } = await supabase
        .from("user_profile")
        .select("map_style_pref, nav_pref")
        .eq("user_id", user.id)
        .single();

      if (!error && profile) {
        if (profile.map_style_pref) setMapStylePref(profile.map_style_pref);
        if (profile.nav_pref) setNavPref(profile.nav_pref);
      }
    })();
  }, []);

  // Parse jobs + start
  useEffect(() => {
    const rawJobs = params.get("jobs");
    const rawStart = params.get("start");
    try {
      if (rawJobs) {
        const parsedJobs = JSON.parse(rawJobs);
        if (Array.isArray(parsedJobs)) {
<<<<<<< HEAD
          setJobs(normalizeJobs(parsedJobs));
=======
          const normalizedJobs = parsedJobs.map((j: any): Job => {
            const lat = typeof j?.lat === "number" ? j.lat : Number(j?.lat ?? 0);
            const lng = typeof j?.lng === "number" ? j.lng : Number(j?.lng ?? 0);
            return {
              id: String(j?.id ?? ""),
              address: String(j?.address ?? ""),
              lat: Number.isFinite(lat) ? lat : 0,
              lng: Number.isFinite(lng) ? lng : 0,
              job_type:
                j?.job_type === "bring_in"
                  ? "bring_in"
                  : j?.job_type === "end"
                  ? "end"
                  : "put_out",
              bins: j?.bins ?? null,
              notes: j?.notes ?? null,
              client_name:
                j?.client_name !== undefined && j?.client_name !== null
                  ? String(j.client_name)
                  : null,
              photo_path:
                typeof j?.photo_path === "string" && j.photo_path.trim().length
                  ? j.photo_path
                  : null,
            };
          });
          setJobs(normalizedJobs);
>>>>>>> bfdd1a2e
        }
      }
      if (rawStart) setStart(JSON.parse(rawStart));
    } catch (err) {
      console.error("Parse failed:", err);
    }
  }, [params]);

  // Pick up nextIdx
  useEffect(() => {
    const rawNextIdx = params.get("nextIdx");
    if (rawNextIdx) {
      const parsed = parseInt(rawNextIdx, 10);
      if (!isNaN(parsed)) setActiveIdx(parsed);
    }
  }, [params]);

  const activeJob = jobs[activeIdx];
  const previousJob = activeIdx > 0 ? jobs[activeIdx - 1] : null;
  const normalizedAddress = activeJob?.address
    ? activeJob.address.trim().toLowerCase()
    : null;
  const isEndStop = activeJob?.job_type === "end" || normalizedAddress === "end";

  const originLatLng = useMemo(() => {
    if (currentLocation) return currentLocation;
    if (previousJob) return { lat: previousJob.lat, lng: previousJob.lng };
    return start;
  }, [currentLocation, previousJob, start]);

  useEffect(() => {
    if (!activeJob || !navigator.geolocation) return;

    let isCancelled = false;

    navigator.geolocation.getCurrentPosition(
      (pos) => {
        if (isCancelled) return;
        setCurrentLocation({
          lat: pos.coords.latitude,
          lng: pos.coords.longitude,
        });
      },
      (err) => {
        console.warn("Unable to read current location:", err);
        if (!isCancelled) {
          setCurrentLocation(null);
        }
      },
      { enableHighAccuracy: true, timeout: 10000, maximumAge: 0 }
    );

    return () => {
      isCancelled = true;
    };
  }, [activeJob]);

  // Directions request
  useEffect(() => {
    if (!isLoaded || !jobs.length || !activeJob) return;

    if (isEndStop) {
      setDirections(null);
      return;
    }

    let origin: google.maps.LatLngLiteral | null = null;
    if (currentLocation) origin = currentLocation;
    else if (activeIdx > 0 && previousJob)
      origin = { lat: previousJob.lat, lng: previousJob.lng };
    else if (start) origin = start;

    if (!origin) {
      setDirections(null);
      return;
    }

    const destination = { lat: activeJob.lat, lng: activeJob.lng };

    const service = new google.maps.DirectionsService();
    let isCancelled = false;

    service.route(
      { origin, destination, travelMode: google.maps.TravelMode.DRIVING },
      (result, status) => {
        if (isCancelled) return;
        if (status === "OK" && result) setDirections(result);
        else {
          console.warn("❌ Directions request failed:", status, result);
          setDirections(null);
        }
      }
    );

    return () => {
      isCancelled = true;
    };
  }, [
    isLoaded,
    jobs,
    activeIdx,
    start,
    activeJob,
    currentLocation,
    previousJob,
    isEndStop,
  ]);

  // Fit map bounds
  useEffect(() => {
    if (!mapRef) return;
    const bounds = new google.maps.LatLngBounds();
    if (directions)
      directions.routes[0].overview_path.forEach((p) => bounds.extend(p));
    else {
      if (originLatLng) bounds.extend(originLatLng);
      if (activeJob) bounds.extend({ lat: activeJob.lat, lng: activeJob.lng });
    }
    if (!bounds.isEmpty())
      mapRef.fitBounds(bounds, { top: 50, right: 50, bottom: 700, left: 50 });
  }, [mapRef, directions, originLatLng, activeJob]);

  // Distance calculation
  function haversine(lat1: number, lon1: number, lat2: number, lon2: number) {
    const R = 6371e3;
    const toRad = (deg: number) => (deg * Math.PI) / 180;
    const φ1 = toRad(lat1);
    const φ2 = toRad(lat2);
    const Δφ = toRad(lat2 - lat1);
    const Δλ = toRad(lon2 - lon1);
    const a = Math.sin(Δφ / 2) ** 2 + Math.cos(φ1) * Math.cos(φ2) * Math.sin(Δλ / 2) ** 2;
    return 2 * R * Math.atan2(Math.sqrt(a), Math.sqrt(1 - a));
  }

  function handleArrivedAtLocation() {
    if (!navigator.geolocation) return alert("Geolocation not supported");
    navigator.geolocation.getCurrentPosition(
      (pos) => {
        const dist = haversine(pos.coords.latitude, pos.coords.longitude, activeJob.lat, activeJob.lng);
        if (dist <= 25000)
          router.push(
            `/staff/proof?jobs=${encodeURIComponent(JSON.stringify(jobs))}&idx=${activeIdx}&total=${jobs.length}`
          );
        else alert(`You are too far from the job location. (${Math.round(dist)}m away)`);
      },
      (err) => {
        console.error("Geolocation error", err);
        alert("Unable to get your current location.");
      },
      { enableHighAccuracy: true, timeout: 10000, maximumAge: 0 }
    );
  }

  if (!isLoaded) return <div className="p-6 text-white bg-black">Loading map…</div>;
  if (!activeJob) return <div className="p-6 text-white bg-black">No jobs found.</div>;

  // Determine URL based on preference
  const navigateUrl =
    navPref === "google"
      ? `https://www.google.com/maps/dir/?api=1&destination=${activeJob.lat},${activeJob.lng}`
      : navPref === "waze"
      ? `https://waze.com/ul?ll=${activeJob.lat},${activeJob.lng}&navigate=yes`
      : `http://maps.apple.com/?daddr=${activeJob.lat},${activeJob.lng}&dirflg=d`;

  // Determine map style
  const styleMap =
    mapStylePref === "Dark"
      ? darkMapStyle
      : mapStylePref === "Light"
      ? lightMapStyle
      : satelliteMapStyle;

  return (
    <div className="flex flex-col min-h-screen max-w-xl mx-auto bg-black text-white">
      <div className="relative h-[150vh]">
        <GoogleMap
          mapContainerStyle={{ width: "100%", height: "100%" }}
          center={originLatLng || { lat: activeJob.lat, lng: activeJob.lng }}
          zoom={13}
          options={{
            styles: styleMap,
            disableDefaultUI: true,
            zoomControl: false,
            streetViewControl: false,
            mapTypeControl: false,
            fullscreenControl: false,
            keyboardShortcuts: false,
          }}
          onLoad={(map) => setMapRef(map)}
        >
          {originLatLng && (
            <Marker position={originLatLng} icon="http://maps.google.com/mapfiles/ms/icons/green-dot.png" />
          )}
          <Marker position={{ lat: activeJob.lat, lng: activeJob.lng }} icon="http://maps.google.com/mapfiles/ms/icons/ltblue-dot.png" />
          {directions && (
            <DirectionsRenderer
              directions={directions}
              options={{
                suppressMarkers: true,
                preserveViewport: true,
                polylineOptions: { strokeColor: "#ff5757", strokeOpacity: 0.9, strokeWeight: 5 },
              }}
            />
          )}
        </GoogleMap>

        <div className="fixed inset-x-0 bottom-0 z-10">
          <div className="bg-black w-full flex flex-col gap-3 p-6 relative">
            <div className="absolute top-0 left-0 w-screen bg-[#ff5757]" style={{ height: "2px" }}></div>
            <h2 className="text-lg font-bold relative z-10">{activeJob.address}</h2>
            <button
              onClick={() => window.open(navigateUrl, "_blank")}
              className="w-full bg-[#ff5757] px-4 py-2 rounded-lg font-semibold hover:opacity-90 relative z-10"
            >
              Navigate
            </button>
            <button
              onClick={handleArrivedAtLocation}
              className="w-full bg-green-600 px-4 py-2 rounded-lg font-semibold hover:bg-green-700 relative z-10"
            >
              Arrived At Location
            </button>
          </div>
        </div>
      </div>
    </div>
  );
}

export default function RoutePage() {
  return (
    <MapSettingsProvider>
      <div className="relative min-h-screen bg-black text-white">
        <SettingsDrawer />
        <RoutePageContent />
      </div>
    </MapSettingsProvider>
  );
}<|MERGE_RESOLUTION|>--- conflicted
+++ resolved
@@ -7,22 +7,8 @@
 import { darkMapStyle, lightMapStyle, satelliteMapStyle } from "@/lib/mapStyle";
 import { MapSettingsProvider, useMapSettings } from "@/components/Context/MapSettingsContext";
 import { createClientComponentClient } from "@supabase/auth-helpers-nextjs";
-<<<<<<< HEAD
 import { normalizeJobs, type Job } from "@/lib/jobs";
-=======
-
-type Job = {
-  id: string;
-  address: string;
-  lat: number;
-  lng: number;
-  job_type: "put_out" | "bring_in" | "end";
-  bins?: string | null;
-  notes?: string | null;
-  client_name: string | null;
-  photo_path: string | null;
-};
->>>>>>> bfdd1a2e
+
 
 function RoutePageContent() {
   const supabase = createClientComponentClient();
@@ -70,37 +56,8 @@
       if (rawJobs) {
         const parsedJobs = JSON.parse(rawJobs);
         if (Array.isArray(parsedJobs)) {
-<<<<<<< HEAD
           setJobs(normalizeJobs(parsedJobs));
-=======
-          const normalizedJobs = parsedJobs.map((j: any): Job => {
-            const lat = typeof j?.lat === "number" ? j.lat : Number(j?.lat ?? 0);
-            const lng = typeof j?.lng === "number" ? j.lng : Number(j?.lng ?? 0);
-            return {
-              id: String(j?.id ?? ""),
-              address: String(j?.address ?? ""),
-              lat: Number.isFinite(lat) ? lat : 0,
-              lng: Number.isFinite(lng) ? lng : 0,
-              job_type:
-                j?.job_type === "bring_in"
-                  ? "bring_in"
-                  : j?.job_type === "end"
-                  ? "end"
-                  : "put_out",
-              bins: j?.bins ?? null,
-              notes: j?.notes ?? null,
-              client_name:
-                j?.client_name !== undefined && j?.client_name !== null
-                  ? String(j.client_name)
-                  : null,
-              photo_path:
-                typeof j?.photo_path === "string" && j.photo_path.trim().length
-                  ? j.photo_path
-                  : null,
-            };
-          });
-          setJobs(normalizedJobs);
->>>>>>> bfdd1a2e
+
         }
       }
       if (rawStart) setStart(JSON.parse(rawStart));
