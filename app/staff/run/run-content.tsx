"use client";

import { useEffect, useRef, useState, useCallback, useMemo } from "react";
import { useMapSettings, MapSettingsProvider } from "@/components/Context/MapSettingsContext";
import { GoogleMap, Marker, Polyline, useLoadScript, Autocomplete, OverlayViewF } from "@react-google-maps/api";
import polyline from "@mapbox/polyline";
import { useRouter } from "next/navigation";
import SettingsDrawer from "@/components/UI/SettingsDrawer";
import { PortalLoadingScreen } from "@/components/UI/PortalLoadingScreen";
import { darkMapStyle, lightMapStyle, satelliteMapStyle } from "@/lib/mapStyle";
import { normalizeJobs, type Job } from "@/lib/jobs";
import type { JobRecord } from "@/lib/database.types";
import {
  clearPlannedRun,
  readPlannedRun,
  writePlannedRun,
  markPlannedRunStarted,
} from "@/lib/planned-run";
import { readRunSession, writeRunSession } from "@/lib/run-session";
import { useSupabase } from "@/components/providers/SupabaseProvider";

const LIBRARIES: ("places")[] = ["places"];

const JOB_MARKER_ICON = "http://maps.google.com/mapfiles/ms/icons/ltblue-dot.png";
const JOB_MARKER_ICON_HEIGHT_PX = 32;
const JOB_MARKER_POPUP_OFFSET_PX = JOB_MARKER_ICON_HEIGHT_PX - 6;
const JOB_TYPE_LABELS: Record<Job["job_type"], string> = {
  put_out: "Put bins out",
  bring_in: "Bring bins in",
};

const VICTORIA_BOUNDS: google.maps.LatLngBoundsLiteral = {
  north: -33.7,
  south: -39.2,
  east: 150.05,
  west: 140.95,
};

const applyVictoriaAutocompleteLimits = (
  autocomplete: google.maps.places.Autocomplete
) => {
  const bounds = new google.maps.LatLngBounds(
    { lat: VICTORIA_BOUNDS.south, lng: VICTORIA_BOUNDS.west },
    { lat: VICTORIA_BOUNDS.north, lng: VICTORIA_BOUNDS.east }
  );

  autocomplete.setBounds(bounds);
  autocomplete.setOptions({
    bounds,
    strictBounds: true,
    componentRestrictions: { country: "au" },
  });
};

export default function RunPage() {
  return (
    <MapSettingsProvider>
      <div className="relative min-h-screen overflow-hidden bg-black text-white">
        <SettingsDrawer />
        <RunPageContent />
      </div>
    </MapSettingsProvider>
  );
}

function RunPageContent() {
  const supabase = useSupabase();
  const router = useRouter();
  const { mapStylePref } = useMapSettings();
  const mapRef = useRef<google.maps.Map | null>(null);
  const hasRedirectedToRoute = useRef(false);

  useEffect(() => {
    if (typeof document === "undefined") return;

    const html = document.documentElement;
    const body = document.body;

    const previousHtmlOverflow = html.style.overflow;
    const previousBodyOverflow = body.style.overflow;
    const previousHtmlHeight = html.style.height;
    const previousBodyHeight = body.style.height;

    html.style.overflow = "hidden";
    body.style.overflow = "hidden";
    html.style.height = "100%";
    body.style.height = "100%";

    return () => {
      html.style.overflow = previousHtmlOverflow;
      body.style.overflow = previousBodyOverflow;
      html.style.height = previousHtmlHeight;
      body.style.height = previousBodyHeight;
    };
  }, []);

  const redirectToRoute = useCallback(
    (
      jobsList: Job[],
      startLocation: { lat: number; lng: number },
      endLocation: { lat: number; lng: number }
    ) => {
      const params = new URLSearchParams();
      params.set("jobs", JSON.stringify(jobsList));
      params.set("start", JSON.stringify(startLocation));
      params.set("end", JSON.stringify(endLocation));
      router.replace(`/staff/route?${params.toString()}`);
    },
    [router]
  );

  const [jobs, setJobs] = useState<Job[]>([]);
  const [ordered, setOrdered] = useState<Job[]>([]);
  const [routePath, setRoutePath] = useState<{ lat: number; lng: number }[]>([]);
  const [loading, setLoading] = useState(true);

  const [start, setStart] = useState<{ lat: number; lng: number } | null>(null);
  const [end, setEnd] = useState<{ lat: number; lng: number } | null>(null);
  const [sameAsStart, setSameAsStart] = useState(false);

  const [startAddress, setStartAddress] = useState("");
  const [endAddress, setEndAddress] = useState("");
  const [locationWarning, setLocationWarning] = useState<string | null>(null);

  const [startAuto, setStartAuto] = useState<google.maps.places.Autocomplete | null>(null);
  const [endAuto, setEndAuto] = useState<google.maps.places.Autocomplete | null>(null);

  const [isPlanned, setIsPlanned] = useState(false);
  const [plannerLocked, setPlannerLocked] = useState(true);
  const [resetCounter, setResetCounter] = useState(0);
  const [userMoved, setUserMoved] = useState(false);
  const [forceFit, setForceFit] = useState(false);

  const [selectedJobId, setSelectedJobId] = useState<string | null>(null);

  const [routeSummary, setRouteSummary] = useState<{
    distanceKm: number;
    travelMinutes: number;
    jobCount: number;
  } | null>(null);
  const [isRouteSummaryLoading, setIsRouteSummaryLoading] = useState(false);
  const [routeSummaryError, setRouteSummaryError] = useState<string | null>(null);

  const MELBOURNE_BOUNDS = { north: -37.5, south: -38.3, east: 145.5, west: 144.4 };

  const { isLoaded } = useLoadScript({
    googleMapsApiKey: process.env.NEXT_PUBLIC_GOOGLE_MAPS_API_KEY!,
    libraries: LIBRARIES,
  });

  useEffect(() => {
    if (typeof window === "undefined") return;

    const stored = readPlannedRun();
    if (stored) {
      setPlannerLocked(true);
      setIsPlanned(true);
      setJobs(stored.jobs);
      setStart({ lat: stored.start.lat, lng: stored.start.lng });
      setEnd({ lat: stored.end.lat, lng: stored.end.lng });
      setStartAddress(stored.startAddress ?? "");
      setEndAddress(stored.endAddress ?? "");
      setOrdered(stored.jobs);
      setRoutePath([]);
      if (stored.hasStarted && !hasRedirectedToRoute.current) {
        hasRedirectedToRoute.current = true;
        redirectToRoute(stored.jobs, stored.start, stored.end);
      } else if (!stored.hasStarted) {
        hasRedirectedToRoute.current = false;
      }
      return;
    }

    hasRedirectedToRoute.current = false;
    setPlannerLocked(false);
  }, [redirectToRoute]);

  useEffect(() => {
    if (!startAuto) return;
    applyVictoriaAutocompleteLimits(startAuto);
  }, [startAuto]);

  useEffect(() => {
    if (!endAuto) return;
    applyVictoriaAutocompleteLimits(endAuto);
  }, [endAuto]);

  // ✅ Load today's jobs
  useEffect(() => {
    (async () => {
      console.log("=== FETCH JOBS START ===");

      try {
        const { data: { user }, error: userErr } = await supabase.auth.getUser();
        
        // ✅ log raw
        console.log("Supabase user:", user, "Error:", userErr);

        if (!user) {
          console.warn("No logged-in user, aborting job fetch");
          return;
        }

        const assigneeId = user.id;

        if (!assigneeId) {
          console.warn("No assignee ID available, aborting job fetch");
          return;
        }

        // Hardcoded weekday mapping
        const days = ["Sunday", "Monday", "Tuesday", "Wednesday", "Thursday", "Friday", "Saturday"];
        const now = new Date();
        const todayName = process.env.NEXT_PUBLIC_DEV_DAY_OVERRIDE || days[now.getDay()];

        // ✅ log all main variables in one place
        console.log("Debug snapshot:", {
          userId: user.id,
          assigneeId,
          email: user.email,
          todayName,
          todayIndex: now.getDay(),
          nowISO: now.toISOString(),
        });

        // Jobs query
        const { data, error } = await supabase
          .from("jobs")
          .select(
            "id, account_id, property_id, address, lat, lng, job_type, bins, notes, client_name, photo_path, last_completed_on, assigned_to, day_of_week"
          )
          .eq("assigned_to", assigneeId)
          .ilike("day_of_week", todayName)
          .is("last_completed_on", null);

        console.log("Jobs raw result:", data, "Error:", error);

        if (!error && data) {
          const normalized = normalizeJobs<JobRecord>(data);

          // ✅ log jobs in detail
          console.log("Normalized jobs:", normalized);
          normalized.forEach((j, i) => {
            console.log(`Job[${i}]`, {
              id: j.id,
              address: j.address,
              assigned_to: j.assigned_to,
              day_of_week: j.day_of_week,
              last_completed_on: j.last_completed_on,
            });
          });

          const availableJobs = normalized.filter(
            (job) => job.last_completed_on === null
          );

          console.log("Available jobs after filter:", availableJobs);
          setJobs(availableJobs);
        } else {
          console.warn("No jobs found or error occurred");
        }
      } catch (err) {
        console.error("Unexpected error in job fetch:", err);
      } finally {
        console.log("=== FETCH JOBS END ===");
        setLoading(false);
      }
    })();
  }, [supabase]);


  // Fit bounds helper
  const fitBoundsToMap = useCallback(() => {
    if (!mapRef.current) return;
    const bounds = new google.maps.LatLngBounds();

      if (jobs.length === 0) {
    // ✅ No jobs → zoom out to Melbourne
    bounds.extend({ lat: MELBOURNE_BOUNDS.north, lng: MELBOURNE_BOUNDS.east });
    bounds.extend({ lat: MELBOURNE_BOUNDS.south, lng: MELBOURNE_BOUNDS.west });
    mapRef.current.fitBounds(bounds, { top: 50, right: 50, bottom: 200, left: 50 });
    mapRef.current?.setZoom(9);
    return;
  }
    if (start) bounds.extend(start);
    if (end) bounds.extend(end);
    (routePath.length ? ordered : jobs).forEach((j) => {
      console.log("Extending bounds with job:", j.address, j.lat, j.lng);
      bounds.extend({ lat: j.lat, lng: j.lng });
    });

    if (!bounds.isEmpty() && (!userMoved || forceFit)) {
      console.log("Fitting map bounds");
      mapRef.current.fitBounds(bounds, { top: 0, right: 50, bottom: 350, left: 50 });
      setForceFit(false);
    }
  }, [start, end, jobs, ordered, routePath, userMoved, forceFit]);

  // Track manual panning
  useEffect(() => {
    if (!mapRef.current) return;
    const listener = mapRef.current.addListener("dragstart", () => {
      console.log("User started dragging map");
      setUserMoved(true);
    });
    return () => listener.remove();
  }, []);

  // Reset manual pan when relevant changes occur
  useEffect(() => {
    console.log("Resetting map pan, fitting bounds again");
    setUserMoved(false);
    fitBoundsToMap();
  }, [start, end, jobs, ordered, routePath, resetCounter, fitBoundsToMap]);

  // Autofill current location
  useEffect(() => {
    if (typeof navigator === "undefined" || !navigator.geolocation) {
      console.warn("Geolocation API unavailable. Unable to auto-fill start location.");
      setLocationWarning("Enable location sharing/HTTPS to auto-fill your starting point.");
      return;
    }

    navigator.geolocation.getCurrentPosition(
      async (pos) => {
        const coords = { lat: pos.coords.latitude, lng: pos.coords.longitude };
        console.log("Got browser geolocation:", coords);
        setLocationWarning(null);
        setStart(coords);
        setForceFit(true);
        try {
          const resp = await fetch(
            `https://maps.googleapis.com/maps/api/geocode/json?latlng=${coords.lat},${coords.lng}&key=${process.env.NEXT_PUBLIC_GOOGLE_MAPS_API_KEY}`
          );
          const data = await resp.json();
          console.log("Reverse geocode result:", data);
          if (data.results?.[0]?.formatted_address) setStartAddress(data.results[0].formatted_address);
        } catch (err) {
          console.error("Reverse geocoding failed:", err);
        }
      },
      (err) => {
        console.warn("Unable to read current location for planner:", err);
        setLocationWarning("Enable location sharing/HTTPS to auto-fill your starting point.");
      }
    );
  }, []);

  // Handle "End same as Start"
  useEffect(() => {
    if (sameAsStart && start) {
      console.log("Setting end = start");
      setEnd({ lat: start.lat, lng: start.lng });
      setEndAddress(startAddress);
      setForceFit(true);
    } else if (!sameAsStart) {
      console.log("Clearing end point");
      setEnd(null);
      setEndAddress("");
      setForceFit(true);
    }
  }, [sameAsStart, start, startAddress]);

  // Autocomplete callbacks
  const onStartChanged = () => {
    if (!startAuto) return;
    const place = startAuto.getPlace();
    console.log("Start autocomplete place:", place);
    const loc = place.geometry?.location;
    if (loc) {
      setStart({ lat: loc.lat(), lng: loc.lng() });
      setForceFit(true);
    }
    if (place.formatted_address) {
      setStartAddress(place.formatted_address);
      if (sameAsStart && loc) {
        setEnd({ lat: loc.lat(), lng: loc.lng() });
        setEndAddress(place.formatted_address);
        setForceFit(true);
      }
    }
  };

  const onEndChanged = () => {
    if (!endAuto) return;
    const place = endAuto.getPlace();
    console.log("End autocomplete place:", place);
    const loc = place.geometry?.location;
    if (loc) {
      setEnd({ lat: loc.lat(), lng: loc.lng() });
      setForceFit(true);
    }
    if (place.formatted_address) setEndAddress(place.formatted_address);
  };

  const redirectExistingPlan = useCallback(() => {
    const stored = readPlannedRun();
    if (stored) {
      if (!stored.hasStarted) {
        markPlannedRunStarted();
      }
      hasRedirectedToRoute.current = true;
      redirectToRoute(stored.jobs, stored.start, stored.end);
      return true;
    }

    if (start && end && ordered.length) {
      const normalizedStartAddress = startAddress.trim().length
        ? startAddress.trim()
        : null;
      const normalizedEndAddress = endAddress.trim().length
        ? endAddress.trim()
        : null;

      writePlannedRun({
        start,
        end,
        jobs: ordered,
        startAddress: normalizedStartAddress,
        endAddress: normalizedEndAddress,
        createdAt: new Date().toISOString(),
        hasStarted: true,
        nextIdx: 0,
      });

      hasRedirectedToRoute.current = true;
      redirectToRoute(ordered, start, end);
      return true;
    }

    return false;
  }, [end, endAddress, ordered, redirectToRoute, start, startAddress]);

  const handleStartRun = useCallback(() => {
    console.log("Starting run…");
    const existingSession = readRunSession();
    const nowIso = new Date().toISOString();

    const hasExistingStart =
      existingSession?.startedAt &&
      !Number.isNaN(new Date(existingSession.startedAt).getTime()) &&
      (!existingSession.endedAt ||
        Number.isNaN(new Date(existingSession.endedAt).getTime()));

    const startedAt = hasExistingStart ? existingSession.startedAt : nowIso;

    writeRunSession({
      startedAt,
      endedAt: null,
      totalJobs: jobs.length,
      completedJobs: 0,
    });

    redirectExistingPlan();
  }, [jobs.length, redirectExistingPlan]);

  const handleReset = useCallback(() => {
    console.log("Resetting route");
    clearPlannedRun();
    hasRedirectedToRoute.current = false;
    setRoutePath([]);
    setOrdered([]);
    setSameAsStart(false);
    setEnd(null);
    setEndAddress("");
    setIsPlanned(false);
    setPlannerLocked(false);
    setResetCounter((c) => c + 1);
    setUserMoved(false);
    setForceFit(true);
    if (navigator.geolocation) {
      navigator.geolocation.getCurrentPosition(
        (pos) => {
          setStart({ lat: pos.coords.latitude, lng: pos.coords.longitude });
          setLocationWarning(null);
        },
        (err) => {
          console.warn("Unable to refresh current location on reset:", err);
          setLocationWarning("Enable location sharing/HTTPS to auto-fill your starting point.");
        }
      );
    } else {
      console.warn("Geolocation API unavailable during reset.");
      setLocationWarning("Enable location sharing/HTTPS to auto-fill your starting point.");
    }
  }, []);

  // Build route
  const buildRoute = async () => {
    console.log("Building route with:", { start, end, jobs });
    if (!start || !end || jobs.length === 0) {
      alert("Need start, end, and jobs");
      return;
    }
    setRoutePath([]);
    setOrdered([]);
    setIsPlanned(false);
    setUserMoved(false);
    setForceFit(true);
    fitBoundsToMap();

    const waypoints = jobs.map((j) => ({ lat: j.lat, lng: j.lng }));
    const resp = await fetch("/api/optimize", {
      method: "POST",
      headers: { "Content-Type": "application/json" },
      body: JSON.stringify({ start, end, waypoints }),
    });
    const opt = await resp.json();
    console.log("Optimize API response:", opt);
    if (!resp.ok || !opt?.polyline) return alert("Could not build route.");

    const plannedJobs = (opt.order || []).map((i: number) => jobs[i]);
    if (!plannedJobs.length) {
      alert("Could not build route.");
      return;
    }

    setRoutePath(polyline.decode(opt.polyline).map((c) => ({ lat: c[0], lng: c[1] })));
    setOrdered(plannedJobs);
    setIsPlanned(true);
    setForceFit(true);

    const normalizedStartAddress = startAddress.trim().length ? startAddress.trim() : null;
    const normalizedEndAddress = endAddress.trim().length ? endAddress.trim() : null;

    writePlannedRun({
      start,
      end,
      jobs: plannedJobs,
      startAddress: normalizedStartAddress,
      endAddress: normalizedEndAddress,
      createdAt: new Date().toISOString(),
      hasStarted: false,
      nextIdx: 0,
    });

    setPlannerLocked(true);
    hasRedirectedToRoute.current = false;
  };

  useEffect(() => {
    if (
      !isLoaded ||
      !isPlanned ||
      !start ||
      !end ||
      typeof window === "undefined" ||
      !window.google?.maps
    ) {
      setRouteSummary(null);
      setRouteSummaryError(null);
      setIsRouteSummaryLoading(false);
      return;
    }

    const activeJobs = ordered.length ? ordered : jobs;
    const jobPoints = activeJobs.map((job) => ({ lat: job.lat, lng: job.lng }));
    const points: google.maps.LatLngLiteral[] = [start, ...jobPoints, end];

    if (points.length < 2) {
      setRouteSummary(null);
      setRouteSummaryError(null);
      setIsRouteSummaryLoading(false);
      return;
    }

    const legs: { origin: google.maps.LatLngLiteral; destination: google.maps.LatLngLiteral }[] = [];
    for (let i = 0; i < points.length - 1; i++) {
      legs.push({ origin: points[i], destination: points[i + 1] });
    }

    if (!legs.length) {
      setRouteSummary(null);
      setRouteSummaryError(null);
      setIsRouteSummaryLoading(false);
      return;
    }

    const service = new google.maps.DirectionsService();
    let isCancelled = false;

    const fetchRouteForLeg = (leg: { origin: google.maps.LatLngLiteral; destination: google.maps.LatLngLiteral }) => {
      return new Promise<google.maps.DirectionsResult | null>((resolve, reject) => {
        service.route(
          {
            origin: leg.origin,
            destination: leg.destination,
            travelMode: google.maps.TravelMode.DRIVING,
          },
          (result, status) => {
            if (status === "OK" && result) {
              resolve(result);
            } else if (status === google.maps.DirectionsStatus.ZERO_RESULTS) {
              resolve(null);
            } else {
              reject(new Error(`Directions request failed with status: ${status}`));
            }
          }
        );
      });
    };

    (async () => {
      setIsRouteSummaryLoading(true);
      setRouteSummaryError(null);

      let totalDistance = 0;
      let totalDuration = 0;

      try {
        for (const leg of legs) {
          const result = await fetchRouteForLeg(leg);
          if (isCancelled) return;
          const legData = result?.routes?.[0]?.legs?.[0];
          if (legData) {
            totalDistance += legData.distance?.value ?? 0;
            totalDuration += legData.duration?.value ?? 0;
          }
        }

        const jobCount = activeJobs.filter(
          (job) => job.address?.trim().toLowerCase() !== "end"
        ).length;

        setRouteSummary({
          distanceKm: totalDistance / 1000,
          travelMinutes: totalDuration / 60,
          jobCount,
        });
      } catch (error) {
        console.warn("Failed to build run summary", error);
        if (!isCancelled) {
          setRouteSummary(null);
          setRouteSummaryError("Unable to calculate run details.");
        }
      } finally {
        if (!isCancelled) {
          setIsRouteSummaryLoading(false);
        }
      }
    })();

    return () => {
      isCancelled = true;
    };
  }, [isLoaded, isPlanned, start, end, ordered, jobs]);

  const formatDuration = useCallback((minutes: number) => {
    if (!Number.isFinite(minutes)) return "—";
    const safeMinutes = Math.max(0, Math.round(minutes));
    const hours = Math.floor(safeMinutes / 60);
    const mins = safeMinutes % 60;
    if (hours > 0) {
      return `${hours}h ${mins}m`;
    }
    return `${mins}m`;
  }, []);

  const jobsToRender = useMemo(() => (routePath.length > 0 ? ordered : jobs), [jobs, ordered, routePath]);
  const selectedJob = useMemo(
    () => (selectedJobId ? jobsToRender.find((job) => job.id === selectedJobId) ?? null : null),
    [jobsToRender, selectedJobId]
  );

  useEffect(() => {
    if (selectedJobId && !selectedJob) {
      setSelectedJobId(null);
    }
  }, [selectedJob, selectedJobId]);

  if (loading) return <PortalLoadingScreen />;
  if (!isLoaded) return <PortalLoadingScreen message="Loading map…" />;

  const styleMap = mapStylePref === "Dark" ? darkMapStyle : mapStylePref === "Light" ? lightMapStyle : satelliteMapStyle;

  return (
    <>
      <div className="flex flex-col h-screen w-full bg-black text-white overflow-hidden">

      <div className="flex-grow relative">

        <GoogleMap
          key={resetCounter}
          mapContainerStyle={{ width: "100%", height: "100%" }}
          onLoad={(map) => { 
            console.log("Google Map loaded"); 
            mapRef.current = map; 
            fitBoundsToMap(); 
          }}
          options={{ styles: styleMap, disableDefaultUI: true, zoomControl: false }}
          onClick={() => setSelectedJobId(null)}
        >
          {start && <Marker position={start} icon="http://maps.google.com/mapfiles/ms/icons/green-dot.png" />}
          {jobsToRender.map((j) => {
            console.log("Rendering job marker:", j.address, j.lat, j.lng);
            return (
              <Marker
                key={j.id}
                position={{ lat: j.lat, lng: j.lng }}
                icon={JOB_MARKER_ICON}
                title={j.address}
                onClick={() =>
                  setSelectedJobId((current) => (current === j.id ? null : j.id))
                }
                zIndex={selectedJobId === j.id ? 2 : 1}
                options={{ cursor: "pointer" }}
              />
            );
          })}
          {end && <Marker position={end} icon="http://maps.google.com/mapfiles/ms/icons/red-dot.png" />}
          {routePath.length > 0 && <Polyline path={routePath} options={{ strokeColor: "#ff5757", strokeOpacity: 0.9, strokeWeight: 5 }} />}
          {selectedJob && (
            <OverlayViewF
              position={{ lat: selectedJob.lat, lng: selectedJob.lng }}
              mapPaneName="overlayMouseTarget"
              zIndex={3}
            >
              <div
                className="pointer-events-auto"
                style={{ transform: `translate(-50%, calc(-100% - ${JOB_MARKER_POPUP_OFFSET_PX}px))` }}
                onClick={(event) => event.stopPropagation()}
              >
                <div className="flex flex-col items-center">
                  <div className="rounded-2xl border border-white/10 bg-black px-4 py-3 text-xs text-white shadow-[0_18px_40px_rgba(0,0,0,0.55)] backdrop-blur">
                    <p className="text-sm font-semibold text-white">{selectedJob.address}</p>
                    <p className="mt-1 text-[11px] font-medium uppercase tracking-wide text-[#ff5757]">
                      {JOB_TYPE_LABELS[selectedJob.job_type]}
                    </p>
                  </div>
                  <div className="-mt-1 h-3 w-3 rotate-45 border border-white/10 bg-black" />
                </div>
              </div>
            </OverlayViewF>
          )}
        </GoogleMap>

        {(routeSummary || isRouteSummaryLoading || routeSummaryError) && (
<<<<<<< HEAD
          <div className="pointer-events-none absolute top-0 right-0 z-20 p-4 sm:p-6">
            <div className="pointer-events-auto w-64 overflow-hidden rounded-2xl border border-white/10 bg-black/80 p-4 text-white shadow-lg backdrop-blur sm:w-72">
=======
          <div className="pointer-events-none absolute inset-x-0 top-0 z-20 flex justify-center p-4 sm:justify-end sm:p-6">
            <div className="pointer-events-auto w-full max-w-sm overflow-hidden rounded-2xl border border-white/10 bg-black/80 p-4 text-white shadow-lg backdrop-blur sm:w-72">
>>>>>>> ced62e6d
              <div className="mb-2 flex items-center justify-between text-xs uppercase tracking-wide text-white/60">
                <span>Run summary</span>
                {routeSummary && (
                  <span className="text-[10px] font-semibold text-white/40">
                    {routeSummary.jobCount} job{routeSummary.jobCount === 1 ? "" : "s"}
                  </span>
                )}
              </div>

              {isRouteSummaryLoading ? (
                <p className="text-sm text-white/70">Calculating route…</p>
              ) : routeSummary ? (
                <div className="space-y-2 text-sm">
                  <div className="flex items-center justify-between text-white/80">
                    <span>Total distance</span>
                    <span className="font-semibold text-white">
                      {routeSummary.distanceKm >= 100
                        ? routeSummary.distanceKm.toFixed(0)
                        : routeSummary.distanceKm.toFixed(1)} km
                    </span>
                  </div>
                  <div className="mt-2 flex items-center justify-between border-t border-white/10 pt-2 text-base font-semibold">
                    <span>Total ETA</span>
                    <span>{formatDuration(routeSummary.travelMinutes)}</span>
                  </div>
                </div>
              ) : (
                <p className="text-sm text-amber-300">
                  {routeSummaryError ?? "Run summary unavailable."}
                </p>
              )}
            </div>
          </div>
        )}

        {/* Overlay controls */}
        <div className="fixed inset-x-0 bottom-0 z-10">
          <div className="bg-black w-full flex flex-col gap-3 p-6 relative">
            <div className="absolute top-0 left-0 w-screen bg-[#ff5757]" style={{ height: "2px" }} />
            <h1 className="text-xl font-bold text-white relative z-10">Plan Run</h1>

            <Autocomplete onLoad={setStartAuto} onPlaceChanged={onStartChanged}>
              <input
                type="text"
                value={startAddress}
                onChange={(e) => {
                  const value = e.target.value;
                  setStartAddress(value);
                  if (!value.trim()) {
                    setStart(null);
                    setForceFit(true);
                    if (sameAsStart) {
                      setEnd(null);
                      setEndAddress("");
                    }
                  }
                }}
                placeholder="Where you are right now"
                className="w-full px-3 py-2 rounded-lg text-black"
                disabled={isPlanned || plannerLocked}
              />
            </Autocomplete>
            {locationWarning && (
              <p className="text-sm text-amber-300 bg-amber-950/60 border border-amber-500/40 rounded-lg px-3 py-2">
                {locationWarning}
              </p>
            )}

            <Autocomplete onLoad={setEndAuto} onPlaceChanged={onEndChanged}>
              <input
                type="text"
                value={endAddress}
                onChange={(e) => setEndAddress(e.target.value)}
                placeholder="Where you want to go after run"
                className="w-full px-3 py-2 rounded-lg text-black"
                disabled={sameAsStart || isPlanned || plannerLocked}
              />
            </Autocomplete>

            <div className="mt-2 flex items-center justify-between text-sm text-gray-300">
              <label className="flex items-center gap-2">
                <input
                  type="checkbox"
                  checked={sameAsStart}
                  onChange={(e) => setSameAsStart(e.target.checked)}
                  disabled={isPlanned || plannerLocked}
                />
                Finish at same place I started
              </label>

              {isPlanned && (
                <button
                  onClick={handleReset}
                  className="text-white text-sm font-semibold rounded-lg transition hover:bg-gray-700"
                >
                  Reset
                </button>
              )}
            </div>
            <div className="mt-4">
              {jobs.length === 0 ? (
                <button
                  className="w-full cursor-not-allowed rounded-lg bg-[#ff5757] px-4 py-2 font-semibold opacity-60"
                  disabled
                >
                  All Jobs Completed
                </button>
              ) : !isPlanned ? (
                // Plan Run button (grey)
                <button
                  className="w-full rounded-lg bg-neutral-900 px-4 py-2 font-semibold text-white transition hover:bg-neutral-800"
                  onClick={() => {
                    console.log("Planning run…");
                    buildRoute();
                  }}
                  disabled={plannerLocked}
                >
                  Plan Run
                </button>
              ) : (
                // Start Run button (accent red)
                <button
                  className="w-full rounded-lg bg-[#ff5757] px-4 py-2 font-semibold text-white transition hover:opacity-90"
                  onClick={handleStartRun}
                >
                  Start Run
                </button>
              )}
            </div>
          </div>
        </div>
      </div>
    </div>
    </>
  );
}<|MERGE_RESOLUTION|>--- conflicted
+++ resolved
@@ -735,13 +735,8 @@
         </GoogleMap>
 
         {(routeSummary || isRouteSummaryLoading || routeSummaryError) && (
-<<<<<<< HEAD
-          <div className="pointer-events-none absolute top-0 right-0 z-20 p-4 sm:p-6">
-            <div className="pointer-events-auto w-64 overflow-hidden rounded-2xl border border-white/10 bg-black/80 p-4 text-white shadow-lg backdrop-blur sm:w-72">
-=======
           <div className="pointer-events-none absolute inset-x-0 top-0 z-20 flex justify-center p-4 sm:justify-end sm:p-6">
             <div className="pointer-events-auto w-full max-w-sm overflow-hidden rounded-2xl border border-white/10 bg-black/80 p-4 text-white shadow-lg backdrop-blur sm:w-72">
->>>>>>> ced62e6d
               <div className="mb-2 flex items-center justify-between text-xs uppercase tracking-wide text-white/60">
                 <span>Run summary</span>
                 {routeSummary && (
