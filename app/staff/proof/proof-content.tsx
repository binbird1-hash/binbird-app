--- conflicted
+++ resolved
@@ -235,106 +235,35 @@
     if (!bins) return [] as string[];
     return bins.split(",").map((b) => b.trim()).filter(Boolean);
   }
-<<<<<<< HEAD
-
-  function getParsedBins(bins: string | null | undefined) {
-    if (!bins) return [] as string[];
-    return bins
-      .split(",")
-      .map((bin) => bin.trim())
-      .filter(Boolean);
-  }
-
-=======
->>>>>>> f91cb803
   const parsedBins = getParsedBins(job.bins);
 
   function getBinColorStyles(bin: string) {
     const normalized = bin.toLowerCase();
-<<<<<<< HEAD
-
-    if (normalized.includes("red")) {
-      return {
-        wrapper:
-          "border-red-500/80 bg-gradient-to-br from-red-600 via-red-600 to-red-700 text-white",
-        text: "text-white",
-      };
-    }
-
-    if (normalized.includes("yellow")) {
-      return {
-        wrapper:
-          "border-yellow-400/80 bg-gradient-to-br from-yellow-300 via-yellow-300 to-amber-400 text-black",
-        text: "text-black",
-      };
-    }
-
-    if (normalized.includes("green")) {
-      return {
-        wrapper:
-          "border-emerald-500/80 bg-gradient-to-br from-emerald-600 via-emerald-600 to-emerald-700 text-white",
-        text: "text-white",
-      };
-    }
-
-    return {
-      wrapper:
-        "border-neutral-500/70 bg-gradient-to-br from-neutral-700 via-neutral-700 to-neutral-800 text-white",
-      text: "text-white",
-    };
-  }
-
-=======
     if (normalized.includes("red")) return { background: "bg-red-600", border: "border-red-500/70", text: "text-white" };
     if (normalized.includes("yellow")) return { background: "bg-amber-300", border: "border-amber-300/70", text: "text-black" };
     if (normalized.includes("green")) return { background: "bg-emerald-600", border: "border-emerald-500/70", text: "text-white" };
     return { background: "bg-neutral-800", border: "border-neutral-600/70", text: "text-white" };
   }
->>>>>>> f91cb803
   function getBinLabel(bin: string) {
     const normalized = bin.toLowerCase();
     if (normalized.includes("red")) return "All Red Bins";
     if (normalized.includes("yellow")) return "All Yellow Bins";
     if (normalized.includes("green")) return "All Green Bins";
-<<<<<<< HEAD
-
-    const cleaned = bin.replace(/bins?/gi, "").trim();
-    if (!cleaned) return "All Bins";
-
-    const titleCase = cleaned
-      .split(/\s+/)
-      .map((word) => word.charAt(0).toUpperCase() + word.slice(1).toLowerCase())
-      .join(" ");
-
-    return `All ${titleCase} Bins`;
-  }
-
-=======
     const cleaned = bin.replace(/bins?/gi, "").trim();
     if (!cleaned) return "All Bins";
     const titleCase = cleaned.split(/\s+/).map((w) => w.charAt(0).toUpperCase() + w.slice(1).toLowerCase()).join(" ");
     return `All ${titleCase} Bins`;
   }
->>>>>>> f91cb803
   function renderBinCards(prefix: "instructions" | "quick-reference") {
     if (!parsedBins.length) return null;
     return parsedBins.map((bin, idx) => {
       const styles = getBinColorStyles(bin);
       return (
         <div
-<<<<<<< HEAD
-          key={`${prefix}-${bin.toLowerCase()}-${idx}`}
-          className={`w-full rounded-xl border px-4 py-3 text-center text-base font-semibold tracking-tight transition-transform duration-150 ease-out hover:scale-[1.01] ${styles.wrapper}`}
-        >
-          <span className={`block font-semibold uppercase ${styles.text}`}>
-            {getBinLabel(bin)}
-          </span>
-=======
           key={`${prefix}-${bin}-${idx}`}
           className={`w-full rounded-xl border px-4 py-2 text-center text-base font-bold ${styles.border} ${styles.background}`}
         >
           <span className={`block font-bold ${styles.text}`}>{getBinLabel(bin)}</span>
->>>>>>> f91cb803
         </div>
       );
     });
@@ -366,17 +295,8 @@
       if (uploadErr) throw uploadErr;
       const staffNote = note.trim();
       const noteValue = staffNote.length ? staffNote : null;
-<<<<<<< HEAD
-
-      if (!job.account_id) {
-        throw new Error("Unable to submit proof: missing account identifier for job.");
-      }
-
-=======
->>>>>>> f91cb803
       const { error: logErr } = await supabase.from("logs").insert({
         job_id: job.id,
-        account_id: job.account_id,
         client_name: job.client_name ?? null,
         address: job.address,
         task_type: job.job_type,
@@ -461,91 +381,15 @@
     </div>
   );
 
-<<<<<<< HEAD
-  const putOutImageSrc = referenceLookupComplete
-    ? referenceUrls.putOut ?? PUT_OUT_PLACEHOLDER_URL
-    : TRANSPARENT_PIXEL;
-  const bringInImageSrc = referenceLookupComplete
-    ? referenceUrls.bringIn ?? BRING_IN_PLACEHOLDER_URL
-    : TRANSPARENT_PIXEL;
-  const isPutOutJob = job.job_type === "put_out";
-  const startImageSrc = isPutOutJob ? bringInImageSrc : putOutImageSrc;
-  const endImageSrc = isPutOutJob ? putOutImageSrc : bringInImageSrc;
-  const startLocationLabel = isPutOutJob ? "Storage Area" : "Kerb";
-  const endLocationLabel = isPutOutJob ? "Kerb" : "Storage Area";
-  const startBodyCopy = isPutOutJob
-    ? {
-        primary: "Go to the storage area to find the bins.",
-        secondary: "If no bins are there, skip to Step 4.",
-      }
-    : {
-        primary: "Go to the kerb to find the bins waiting.",
-        secondary: "If no bins are there, skip to Step 4.",
-      };
-  const endBodyCopy = isPutOutJob
-    ? {
-        primary: "Park bins neatly on the kerb for collection.",
-        secondary: "Line them up exactly like this photo.",
-      }
-    : {
-        primary: "Park bins neatly in the storage area.",
-        secondary: "Line them up exactly like this photo.",
-      };
-  const moveStepLines = isPutOutJob
-    ? [
-        "Roll every scheduled bin from the storage area to the kerb.",
-        "Leave the storage area empty when you finish.",
-        "Keep paths, doors, and kerbs clear while you move.",
-      ]
-    : [
-        "Roll every scheduled bin from the kerb back inside.",
-        "Leave the kerb clear when you finish.",
-        "Keep paths, doors, and kerbs clear while you move.",
-      ];
-  const finalCheckLines = isPutOutJob
-    ? [
-        "All bins are on the kerb",
-        "Lids are closed tight",
-        "Kerbside is neat, nothing blocking driveways or footpaths",
-      ]
-    : [
-        "All bins are back inside",
-        "Lids are closed tight",
-        "Storage area is neat, nothing blocking doors or paths",
-      ];
-  const hasPhoto = Boolean(file);
-  const readyToSubmit = hasPhoto;
-  const binCardsForInstructions = renderBinCards("instructions");
-  const binCardsForQuickReference = renderBinCards("quick-reference");
-  const subtleFallbackCard = (
-    <div className="w-full rounded-xl border border-neutral-700 bg-gradient-to-br from-neutral-700 via-neutral-700 to-neutral-800 px-4 py-3 text-center text-base font-semibold uppercase text-white">
-      All Bins
-    </div>
-  );
-
-  const quickReferenceContent = (
-    <div className="pt-1">
-      <p className="text-xs font-semibold uppercase tracking-wider text-gray-400 mb-2">
-        Bin colours today
-      </p>
-      <div className="flex flex-col gap-2">
-        {binCardsForQuickReference ?? subtleFallbackCard}
-      </div>
-=======
   const quickReferenceContent = (
     <div className="pt-1">
       <p className="text-xs font-semibold uppercase tracking-wider text-gray-400 mb-2">Bin colours today</p>
       <div className="flex flex-col gap-2">{binCardsForQuickReference ?? subtleFallbackCard}</div>
->>>>>>> f91cb803
     </div>
   );
 
   return (
-<<<<<<< HEAD
-    <div className="relative flex min-h-full flex-col bg-gradient-to-br from-neutral-950 via-neutral-900 to-black text-white">
-=======
     <div className="relative flex min-h-full flex-col text-white">
->>>>>>> f91cb803
       <div className="flex-1 p-6 pb-32 space-y-6">
         <h1 className="text-3xl font-extrabold tracking-tight text-[#ff5757] drop-shadow-[0_6px_18px_rgba(255,87,87,0.35)]">
           {job.job_type === "put_out" ? "Put Bins Out" : "Bring Bins In"}
@@ -609,67 +453,6 @@
               </details>
 
 
-<<<<<<< HEAD
-        <p className="text-lg font-semibold text-gray-200">{job.address}</p>
-
-        <section className="space-y-4 rounded-2xl border border-neutral-800/70 bg-neutral-950/70 p-4 shadow-[0_25px_50px_rgba(0,0,0,0.45)] backdrop-blur">
-          <details className="border border-gray-800/80 rounded-xl overflow-hidden bg-neutral-900/60">
-            <summary className="px-4 py-3 font-bold bg-neutral-900/80 cursor-pointer">
-              Instructions
-            </summary>
-            <div className="p-4 bg-neutral-900/60 space-y-3">
-              <details className="border border-gray-800/80 rounded-xl overflow-hidden bg-neutral-900/60">
-                <summary className="px-4 py-3 font-bold bg-neutral-900/80 cursor-pointer">
-                  Step 1 – Start Spot
-                </summary>
-                <div className="p-4 bg-neutral-900/60 space-y-3 text-left">
-                  <div className="relative">
-                    <img
-                      src={startImageSrc}
-                      alt={`${startLocationLabel} example`}
-                      className="w-full aspect-[3/4] object-cover rounded-lg"
-                    />
-                    <span className="absolute top-3 left-3 rounded-full bg-[#ff5757] px-3 py-1 text-xs font-semibold uppercase tracking-wide shadow-lg">
-                      START HERE
-                    </span>
-                    <span className="absolute bottom-3 left-3 rounded bg-black/70 px-3 py-1 text-xs uppercase tracking-wide">
-                      {startLocationLabel}
-                    </span>
-                  </div>
-                  <p className="text-sm font-semibold text-white">{startBodyCopy.primary}</p>
-                  <p className="text-sm text-gray-300">{startBodyCopy.secondary}</p>
-                </div>
-              </details>
-
-              <details className="border border-gray-800/80 rounded-xl overflow-hidden bg-neutral-900/60">
-                <summary className="px-4 py-3 font-bold bg-neutral-900/80 cursor-pointer">
-                  Step 2 – Today’s Bins
-                </summary>
-                <div className="p-4 bg-neutral-900/60 space-y-3 text-left">
-                  <div className="flex flex-col gap-2">
-                    {binCardsForInstructions ?? subtleFallbackCard}
-                  </div>
-                  <div className="space-y-2">
-                    <p className="text-sm font-semibold text-white">
-                      Roll every bin in the colours shown above.
-                    </p>
-                    <p className="text-xs text-gray-300">Not sure? Take every bin.</p>
-                  </div>
-                </div>
-              </details>
-
-              <details className="border border-gray-800/80 rounded-xl overflow-hidden bg-neutral-900/60">
-                <summary className="px-4 py-3 font-bold bg-neutral-900/80 cursor-pointer">
-                  Step 3 – Move the Bins
-                </summary>
-                <div className="p-4 bg-neutral-900/60 text-left">
-                  <ul className="space-y-2 text-sm text-gray-300">
-                    {moveStepLines.map((line) => (
-                      <li key={line} className="flex items-start gap-2">
-                        <span aria-hidden="true" className="mt-0.5 text-[#ff5757]">
-                          ✓
-                        </span>
-=======
 
               {/* Step 4 */}
               <details className="rounded-2xl border border-neutral-800/70 bg-neutral-950/70 shadow-sm">
@@ -693,49 +476,6 @@
                     {finalCheckLines.map((line) => (
                       <li key={line} className="flex items-start gap-2">
                         <span aria-hidden="true" className="mt-0.5 text-[#ff5757]">✓</span>
->>>>>>> f91cb803
-                        <span>{line}</span>
-                      </li>
-                    ))}
-                  </ul>
-                </div>
-              </details>
-<<<<<<< HEAD
-
-              <details className="border border-gray-800/80 rounded-xl overflow-hidden bg-neutral-900/60">
-                <summary className="px-4 py-3 font-bold bg-neutral-900/80 cursor-pointer">
-                  Step 4 – Finish Spot
-                </summary>
-                <div className="p-4 bg-neutral-900/60 space-y-3 text-left">
-                  <div className="relative">
-                    <img
-                      src={endImageSrc}
-                      alt={`${endLocationLabel} example`}
-                      className="w-full aspect-[3/4] object-cover rounded-lg"
-                    />
-                    <span className="absolute top-3 left-3 rounded-full bg-green-500 px-3 py-1 text-xs font-semibold uppercase tracking-wide shadow-lg">
-                      END HERE
-                    </span>
-                    <span className="absolute bottom-3 left-3 rounded bg-black/70 px-3 py-1 text-xs uppercase tracking-wide">
-                      {endLocationLabel}
-                    </span>
-                  </div>
-                  <p className="text-sm font-semibold text-white">{endBodyCopy.primary}</p>
-                  <p className="text-sm text-gray-300">{endBodyCopy.secondary}</p>
-                </div>
-              </details>
-
-              <details className="border border-gray-800/80 rounded-xl overflow-hidden bg-neutral-900/60">
-                <summary className="px-4 py-3 font-bold bg-neutral-900/80 cursor-pointer">
-                  Step 5 – Final Check
-                </summary>
-                <div className="p-4 bg-neutral-900/60 text-left">
-                  <ul className="space-y-2 text-sm text-gray-300">
-                    {finalCheckLines.map((line) => (
-                      <li key={line} className="flex items-start gap-2">
-                        <span aria-hidden="true" className="mt-0.5 text-[#ff5757]">
-                          ✓
-                        </span>
                         <span>{line}</span>
                       </li>
                     ))}
@@ -744,30 +484,17 @@
               </details>
             </div>
           </details>
-
-=======
-            </div>
-          </details>
->>>>>>> f91cb803
           {quickReferenceContent}
         </section>
 
         {job.notes && (
-<<<<<<< HEAD
-          <div className="bg-neutral-900/80 border border-neutral-800/70 rounded-xl p-4 shadow-lg">
-=======
           <div className="bg-neutral-800 border border-neutral-800/70 rounded-xl p-4 shadow-lg">
->>>>>>> f91cb803
             <p className="text-sm text-gray-400 mb-1">Property Notes:</p>
             <p className="text-white font-medium">{job.notes}</p>
           </div>
         )}
 
-<<<<<<< HEAD
-        {/* Take photo */}
-=======
         {/* photo input + preview */}
->>>>>>> f91cb803
         <div className="flex flex-col gap-3 mt-10">
           <input
             type="file" accept="image/*" capture="environment" id="photo-upload"
@@ -780,24 +507,9 @@
           />
           {preview && (
             <div className="flex flex-col items-center gap-2">
-<<<<<<< HEAD
-              <img
-                src={preview}
-                alt="preview"
-                className="w-full aspect-[3/4] object-cover rounded-xl border border-neutral-800/70 shadow-[0_15px_35px_rgba(0,0,0,0.45)]"
-                onClick={() => fileInputRef.current?.click()}
-              />
-              {!submitting && (
-                <button
-                  type="button"
-                  className="text-sm text-gray-300 underline"
-                  onClick={() => fileInputRef.current?.click()}
-                >
-=======
               <img src={preview} alt="preview" className="w-full aspect-[3/4] object-cover rounded-xl border border-neutral-800/70 shadow-lg" onClick={() => fileInputRef.current?.click()} />
               {!submitting && (
                 <button type="button" className="text-sm text-gray-300 underline" onClick={() => fileInputRef.current?.click()}>
->>>>>>> f91cb803
                   Need a new photo?
                 </button>
               )}
@@ -819,27 +531,10 @@
       {/* bottom button */}
       <div className="absolute bottom-2 inset-x-0 p-4">
         <button
-<<<<<<< HEAD
-          onClick={() => {
-            if (submitting) return;
-            if (!file) {
-              fileInputRef.current?.click();
-              return;
-            }
-            void handleMarkDone();
-          }}
-          disabled={submitting}
-          className={`w-full px-4 py-3 rounded-lg font-bold transition shadow-lg border ${
-            readyToSubmit
-              ? "bg-[#ff5757] text-white hover:opacity-90 border-[#ff7575]/60"
-              : "bg-neutral-800 text-white hover:bg-neutral-700 border-white/10"
-          } ${submitting ? "opacity-60 cursor-not-allowed" : ""}`}
-=======
           onClick={() => { if (submitting) return; if (!file) { fileInputRef.current?.click(); return; } void handleMarkDone(); }}
           disabled={submitting}
           className={`w-full px-4 py-2 rounded-lg font-semibold transition relative z-10 disabled:opacity-60 disabled:cursor-not-allowed
             ${readyToSubmit ? "bg-[#ff5757] text-white hover:bg-[#e04b4b]" : "bg-neutral-900 text-white hover:bg-neutral-800"}`}
->>>>>>> f91cb803
         >
           {submitting ? "Saving…" : readyToSubmit ? "Mark Done" : "Take Photo"}
         </button>
