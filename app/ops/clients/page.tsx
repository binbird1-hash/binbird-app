--- conflicted
+++ resolved
@@ -5,10 +5,7 @@
 type ClientListRow = {
   id: string
   client_name: string | null
-<<<<<<< HEAD
   company: string | null
-=======
->>>>>>> 3cf2ac6d
   address: string | null
   red_freq: string | null
   red_flip: string | null
@@ -17,7 +14,7 @@
   green_freq: string | null
   green_flip: string | null
 }
-<<<<<<< HEAD
+
 
 type TableRow = {
   id: string
@@ -25,57 +22,6 @@
   address: string
   binsThisWeek: string
 }
-=======
-
-type TableRow = ClientListRow & { bins_this_week: string | null }
-
-const describeBinFrequency = (color: string, frequency: string | null, flip: string | null) => {
-  if (!frequency) return null
-  const base = `${color} (${frequency.toLowerCase()})`
-  if (frequency === 'Fortnightly' && flip === 'Yes') {
-    return `${base}, alternate weeks`
-  }
-  return base
-}
-
-const deriveBinsSummary = (row: ClientListRow): string | null => {
-  const entries = [
-    describeBinFrequency('Red', row.red_freq, row.red_flip),
-    describeBinFrequency('Yellow', row.yellow_freq, row.yellow_flip),
-    describeBinFrequency('Green', row.green_freq, row.green_flip),
-  ].filter(Boolean) as string[]
-
-  if (!entries.length) return null
-  return entries.join(', ')
-}
-
-export default function ClientsPage() {
-  const [rows, setRows] = useState<TableRow[]>([])
-  const [loading, setLoading] = useState(true)
-
-  useEffect(() => {
-    async function load() {
-      const { data, error } = await supabase
-        .from('client_list')
-        .select(
-          `id, client_name, address, red_freq, red_flip, yellow_freq, yellow_flip, green_freq, green_flip`,
-        )
-
-      if (error) {
-        console.warn('Failed to load clients', error)
-        setRows([])
-      } else {
-        const derived = (data ?? []).map((row) => ({
-          ...row,
-          bins_this_week: deriveBinsSummary(row),
-        }))
-        setRows(derived)
-      }
-      setLoading(false)
-    }
-    load()
-  }, [])
->>>>>>> 3cf2ac6d
 
 const describeBinFrequency = (
   color: string,
@@ -90,12 +36,15 @@
   return base
 }
 
+
 const deriveBinsThisWeek = (row: ClientListRow): string => {
   const bins = [
+
     describeBinFrequency('Red', row.red_freq, row.red_flip),
     describeBinFrequency('Yellow', row.yellow_freq, row.yellow_flip),
     describeBinFrequency('Green', row.green_freq, row.green_flip),
   ].filter(Boolean) as string[]
+
 
   if (!bins.length) {
     return '—'
@@ -130,6 +79,7 @@
   }))
 }
 
+
 export default async function ClientsPage() {
   const rows = await fetchClientRows()
 
@@ -137,7 +87,6 @@
     <div className="container">
       <BackButton />
       <h2 className="text-xl font-bold mb-4">Client List</h2>
-<<<<<<< HEAD
       {rows.length === 0 ? (
         <p className="text-sm text-gray-600">No client records found.</p>
       ) : (
@@ -147,22 +96,7 @@
               <th className="p-2 border text-left">Client</th>
               <th className="p-2 border text-left">Address</th>
               <th className="p-2 border text-left">Bins</th>
-=======
-      <table className="table-auto w-full border">
-        <thead>
-          <tr className="bg-gray-100">
-            <th className="p-2 border">Client</th>
-            <th className="p-2 border">Address</th>
-            <th className="p-2 border">Bins</th>
-          </tr>
-        </thead>
-        <tbody>
-          {rows.map((r, i) => (
-            <tr key={i}>
-              <td className="p-2 border">{r.client_name}</td>
-              <td className="p-2 border">{r.address}</td>
-              <td className="p-2 border">{r.bins_this_week ?? '–'}</td>
->>>>>>> 3cf2ac6d
+
             </tr>
           </thead>
           <tbody>
